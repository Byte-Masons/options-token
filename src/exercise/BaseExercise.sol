// SPDX-License-Identifier: AGPL-3.0
pragma solidity ^0.8.13;

import {IExercise} from "../interfaces/IExercise.sol";
<<<<<<< HEAD
import {OptionsToken} from "../OptionsToken.sol";
import {SafeTransferLib} from "solmate/utils/SafeTransferLib.sol";
import {FixedPointMathLib} from "solmate/utils/FixedPointMathLib.sol";
import {Owned} from "solmate/auth/Owned.sol";
import {ERC20} from "solmate/tokens/ERC20.sol";

abstract contract BaseExercise is IExercise, Owned {
    using SafeTransferLib for ERC20;
    using FixedPointMathLib for uint256;
=======
import {IOptionsToken} from "../OptionsToken.sol";
>>>>>>> 0f9e584e

    error Exercise__NotOToken();
    error Exercise__feeArrayLengthMismatch();

    event SetFees(address[] feeRecipients, uint256[] feeBPS);
    event DistributeFees(address[] feeRecipients, uint256[] feeBPS, uint256 totalAmount);

    uint256 public constant FEE_DENOMINATOR = 10_000;

    IOptionsToken public immutable oToken;

<<<<<<< HEAD
    /// @notice The fee addresses which receive any tokens paid during redemption
    address[] public feeRecipients;

    /// @notice The fee percentage in basis points, feeRecipients[n] receives
    /// feeBPS[n] * fee / 10_000 in fees
    uint256[] public feeBPS;

    constructor (OptionsToken _oToken, address[] memory _feeRecipients, uint256[] memory _feeBPS) {
=======
    constructor (IOptionsToken _oToken) {
>>>>>>> 0f9e584e
        oToken = _oToken;
        if (_feeRecipients.length != _feeBPS.length) revert Exercise__feeArrayLengthMismatch();
        feeRecipients = _feeRecipients;
        feeBPS = _feeBPS;
    }

    modifier onlyOToken() {
        if (msg.sender != address(oToken)) revert Exercise__NotOToken();
        _;
    }

    /// @notice Called by the oToken and handles rewarding logic for the user.
    /// @dev *Must* have onlyOToken modifier.
    /// @param from Wallet that is exercising tokens
    /// @param amount Amount of tokens being exercised
    /// @param recipient Wallet that will receive the rewards for exercising the oTokens
    /// @param params Extraneous parameters that the function may use - abi.encoded struct
    /// @dev Additional returns are reserved for future use
    function exercise(address from, uint256 amount, address recipient, bytes memory params)
        external
        virtual
<<<<<<< HEAD
        returns (bytes memory data);
    
    function setFees(address[] memory _feeRecipients, uint256[] memory _feeBPS) external onlyOwner {
        if (_feeRecipients.length != _feeBPS.length) revert Exercise__feeArrayLengthMismatch();
        feeRecipients = _feeRecipients;
        feeBPS = _feeBPS;
        emit SetFees(_feeRecipients, _feeBPS);
    }

    /// @notice Distributes fees to the fee recipients from a token holder who has approved
    function distributeFeesFrom(uint256 totalAmount, ERC20 token, address from) internal virtual{
        for (uint256 i = 0; i < feeRecipients.length - 1; i++) {
            uint256 feeAmount = totalAmount * feeBPS[i] / FEE_DENOMINATOR;
            token.safeTransferFrom(from, feeRecipients[i], feeAmount);
            totalAmount -= feeAmount;
        }
        token.safeTransferFrom(from, feeRecipients[feeRecipients.length - 1], totalAmount);
        emit DistributeFees(feeRecipients, feeBPS, totalAmount);
    }

    /// @notice Distributes fees to the fee recipients from token balance of exercise contract
    function distributeFees(uint256 totalAmount, ERC20 token, address from) internal virtual{
        for (uint256 i = 0; i < feeRecipients.length; i++) {
            uint256 feeAmount = totalAmount * feeBPS[i] / FEE_DENOMINATOR;
            token.safeTransfer(feeRecipients[i], feeAmount);
        }
        emit DistributeFees(feeRecipients, feeBPS, totalAmount);
    }
=======
        returns (uint paymentAmount, address, uint256, uint256);
>>>>>>> 0f9e584e
}<|MERGE_RESOLUTION|>--- conflicted
+++ resolved
@@ -2,8 +2,7 @@
 pragma solidity ^0.8.13;
 
 import {IExercise} from "../interfaces/IExercise.sol";
-<<<<<<< HEAD
-import {OptionsToken} from "../OptionsToken.sol";
+import {IOptionsToken} from "../OptionsToken.sol";
 import {SafeTransferLib} from "solmate/utils/SafeTransferLib.sol";
 import {FixedPointMathLib} from "solmate/utils/FixedPointMathLib.sol";
 import {Owned} from "solmate/auth/Owned.sol";
@@ -12,9 +11,6 @@
 abstract contract BaseExercise is IExercise, Owned {
     using SafeTransferLib for ERC20;
     using FixedPointMathLib for uint256;
-=======
-import {IOptionsToken} from "../OptionsToken.sol";
->>>>>>> 0f9e584e
 
     error Exercise__NotOToken();
     error Exercise__feeArrayLengthMismatch();
@@ -26,7 +22,6 @@
 
     IOptionsToken public immutable oToken;
 
-<<<<<<< HEAD
     /// @notice The fee addresses which receive any tokens paid during redemption
     address[] public feeRecipients;
 
@@ -34,14 +29,12 @@
     /// feeBPS[n] * fee / 10_000 in fees
     uint256[] public feeBPS;
 
-    constructor (OptionsToken _oToken, address[] memory _feeRecipients, uint256[] memory _feeBPS) {
-=======
-    constructor (IOptionsToken _oToken) {
->>>>>>> 0f9e584e
+    constructor (IOptionsToken _oToken, address[] memory _feeRecipients, uint256[] memory _feeBPS) {
         oToken = _oToken;
         if (_feeRecipients.length != _feeBPS.length) revert Exercise__feeArrayLengthMismatch();
         feeRecipients = _feeRecipients;
         feeBPS = _feeBPS;
+        emit SetFees(_feeRecipients, _feeBPS);
     }
 
     modifier onlyOToken() {
@@ -59,8 +52,7 @@
     function exercise(address from, uint256 amount, address recipient, bytes memory params)
         external
         virtual
-<<<<<<< HEAD
-        returns (bytes memory data);
+        returns (uint paymentAmount, address, uint256, uint256);
     
     function setFees(address[] memory _feeRecipients, uint256[] memory _feeBPS) external onlyOwner {
         if (_feeRecipients.length != _feeBPS.length) revert Exercise__feeArrayLengthMismatch();
@@ -88,7 +80,4 @@
         }
         emit DistributeFees(feeRecipients, feeBPS, totalAmount);
     }
-=======
-        returns (uint paymentAmount, address, uint256, uint256);
->>>>>>> 0f9e584e
 }